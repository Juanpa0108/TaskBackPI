--- conflicted
+++ resolved
@@ -6,9 +6,7 @@
     logoutUser, 
     getCurrentUser,
     verifyAuth,
-    forgotPassword,
-    resetPassword,
-    getUserById
+    forgotPassword
 } from "./handlers/index.js"
 import { handleInputErrors } from "./middleware/validation.js"
 import { requireAuth, requireGuest } from "./middleware/auth.js"
@@ -123,7 +121,45 @@
     forgotPassword
 )
 
-<<<<<<< HEAD
+/**
+ * Recuperación de contraseña.
+ * @name POST /reset-password
+ * @function
+ * @memberof module:Router
+ * @param {string} password - contraseña válido.
+ * @param {string} confirmPassword - contraseña válido.
+ * 
+ */
+router.post(
+    "/reset-password",
+    body("password").isLength({ min: 8 }).withMessage("La contraseña debe tener mínimo 8 caracteres"),
+    body("confirm-password").isLength({ min: 8 }).withMessage("La contraseña debe tener mínimo 8 caracteres"),
+    handleInputErrors,
+    resetPassword
+)
+
+router.get(
+    "/get-user-by-id",
+    requireAuth,
+    getUserById
+)
+
+router.patch(
+    "/update-user",
+    body("firstName")
+        .optional(),
+    body("lastName")
+        .optional(),
+    body("email")
+        .optional(),
+    body("age")
+        .optional(),
+    body("password")
+        .optional(),
+       handleInputErrors,
+        requireAuth,
+)
+
 // ============================================
 // 📋 RUTAS DE GESTIÓN DE TAREAS
 // ============================================
@@ -258,45 +294,6 @@
             res.status(500).json({ error: err.message });
         }
     }
-=======
-/**
- * Recuperación de contraseña.
- * @name POST /reset-password
- * @function
- * @memberof module:Router
- * @param {string} password - contraseña válido.
- * @param {string} confirmPassword - contraseña válido.
- * 
- */
-router.post(
-    "/reset-password",
-    body("password").isLength({ min: 8 }).withMessage("La contraseña debe tener mínimo 8 caracteres"),
-    body("confirm-password").isLength({ min: 8 }).withMessage("La contraseña debe tener mínimo 8 caracteres"),
-    handleInputErrors,
-    resetPassword
-)
-
-router.get(
-    "/get-user-by-id",
-    requireAuth,
-    getUserById
-)
-
-router.patch(
-    "/update-user",
-    body("firstName")
-        .optional(),
-    body("lastName")
-        .optional(),
-    body("email")
-        .optional(),
-    body("age")
-        .optional(),
-    body("password")
-        .optional(),
-       handleInputErrors,
-        requireAuth,
->>>>>>> a4df5942
 )
 
 export default router